[build-system]
requires = ["hatchling"]
build-backend = "hatchling.build"

[project]
name = "chain-simulator"
dynamic = ["version"]
description = "Generic, highly scalable platform for simulating digital twins using Markov chains."
readme = "README.md"
requires-python = ">=3.8"
keywords = []
authors = [
    { name = "Max Nollet", email = "mjh.nollet@student.han.nl" },
]
classifiers = [
    "Programming Language :: Python",
    "Programming Language :: Python :: 3.8",
    "Programming Language :: Python :: 3.9",
    "Programming Language :: Python :: 3.10",
    "Programming Language :: Python :: 3.11",
    "Programming Language :: Python :: Implementation :: CPython",
]
dependencies = [
    "scipy>=1.10",
]

[project.urls]
Issues = "https://github.com/Bovi-analytics/DigitalCowSimulationPlatform/issues"
Source = "https://github.com/Bovi-analytics/DigitalCowSimulationPlatform"

[tool.hatch.version]
path = "src/chain_simulator/__about__.py"

[tool.hatch.envs.default]
dependencies = [
    "coverage[toml]>=6.5",
    "pytest",
]
[tool.hatch.envs.default.scripts]
cov = [
    "test-cov",
    "cov-report",
]
cov-report = [
    "- coverage combine",
    "coverage report",
]
test = "pytest {args:tests}"
test-cov = "coverage run -m pytest {args:tests}"

[[tool.hatch.envs.all.matrix]]
python = ["3.8", "3.9", "3.10", "3.11"]

[tool.hatch.envs.lint]
dependencies = [
    "black>=23.1.0",
    "docformatter>=1.5",
    "mypy>=1.0.0",
    "pylint>=2.17",
    "ruff>=0.0.243",
]
[tool.hatch.envs.lint.scripts]
all = [
    "typing",
    "style",
]
fmt = [
    "black {args:.}",
    "docformatter --in-place --recursive {args:src/chain_simulator tests}",
    "ruff --fix {args:src/chain_simulator tests}",
]
style = [
    "ruff {args:src/chain_simulator tests}",
    "pylint {args:src/chain_simulator}",
]
typing = "mypy --install-types --non-interactive {args:src/chain_simulator}"

[tool.hatch.envs.docs]
dependencies = [
    "furo>=2023.0",
    "sphinx-autobuild>=2021.3.14",
    "sphinx-copybutton>=0.5.1",
    "sphinx>=6.1",
    "towncrier>=22.12.0",
]
[tool.hatch.envs.docs.scripts]
api = "sphinx-apidoc -o docs/source/generated/ src/chain_simulator/ -M"
autobuild = "sphinx-autobuild docs/source/ docs/build/html"
build = [
    "api",
    "test",
    "sphinx-build -b html docs/source/ docs/build/html"
]
test = "sphinx-build -b doctest docs/source/ docs/build/html"


[tool.black]
line-length = 79
target-version = ["py38"]


[tool.mypy]
strict = true
plugins = [
    "numpy.typing.mypy_plugin"
]
[[tool.mypy.overrides]]
module = ["scipy.*", "pytest.*", "_pytest.*"]
ignore_missing_imports = true


[tool.pylint.MASTER]
disable = ["wrong-import-order"]
load-plugins = [
    "pylint.extensions.bad_builtin",
    "pylint.extensions.broad_try_clause",
    "pylint.extensions.check_elif",
    "pylint.extensions.code_style",
    "pylint.extensions.comparetozero",
    "pylint.extensions.comparison_placement",
    "pylint.extensions.confusing_elif",
    "pylint.extensions.consider_ternary_expression",
    "pylint.extensions.docparams",
    "pylint.extensions.docstyle",
    "pylint.extensions.empty_comment",
    "pylint.extensions.emptystring",
    "pylint.extensions.eq_without_hash",
    "pylint.extensions.for_any_all",
    "pylint.extensions.mccabe",
    "pylint.extensions.overlapping_exceptions",
    "pylint.extensions.private_import",
    "pylint.extensions.redefined_variable_type",
    "pylint.extensions.set_membership",
    "pylint.extensions.while_used"
]
max-complexity = 10
accept-no-param-doc = false
accept-no-raise-doc = false
accept-no-return-doc = false
<<<<<<< HEAD
accept-no-yields-doc = false
=======
# Problem with pylint not detecting yield in NumPy style
accept-no-yields-doc = true
>>>>>>> 700c6710
default-docstring-type = "numpy"


[tool.ruff]
extend-select = [
    "B",
    "BLE",
    "C4",
    "D",
    "ERA",
    "G",
    "I",
    "ICN",
    "INP",
    "ISC",
    "N",
    "NPY",
    "PGH",
    "PIE",
    "PTH",
    "Q",
    "RET",
    "RSE",
    "RUF",
    "S",
    "SIM",
    "T20",
    "TCH",
    "TID",
    "YTT"
]
line-length = 79
show-fixes = true
target-version = "py38"

[tool.ruff.pydocstyle]
convention = "numpy"

[tool.ruff.per-file-ignores]
"__init__.py" = ["F401"]
"test_*.py" = ["S101"]

[tool.ruff.pydocstyle]
convention = "numpy"


[tool.bandit]
exclude_dirs = [
    "tests"
]


[tool.towncrier]
directory = "changelog"
filename = "docs/source/changelog.rst"
issue_format = "`#{issue} <https://github.com/Bovi-analytics/DigitalCowSimulationPlatform/issues/{issue}>`_"
name = "Chain Simulator"
package = "chain_simulator"
package_dir = "src"
title_format = "{version} ({project_date})"
wrap = true<|MERGE_RESOLUTION|>--- conflicted
+++ resolved
@@ -137,12 +137,8 @@
 accept-no-param-doc = false
 accept-no-raise-doc = false
 accept-no-return-doc = false
-<<<<<<< HEAD
-accept-no-yields-doc = false
-=======
 # Problem with pylint not detecting yield in NumPy style
 accept-no-yields-doc = true
->>>>>>> 700c6710
 default-docstring-type = "numpy"
 
 
@@ -185,9 +181,6 @@
 "__init__.py" = ["F401"]
 "test_*.py" = ["S101"]
 
-[tool.ruff.pydocstyle]
-convention = "numpy"
-
 
 [tool.bandit]
 exclude_dirs = [
