import csv
import sys
from abc import ABC, abstractmethod
from datetime import datetime
<<<<<<< HEAD
from timeit import Timer
from typing import Any, Callable, Generic, Iterable, TypeVar
=======
from typing import Any, Generic, Iterable, Tuple, TypeVar
>>>>>>> c3c763ce

from numpy import dtype

if sys.version_info >= (3, 11):
    from typing import Self
else:
    from typing_extensions import Self

_T = TypeVar("_T")


class AbstractArrayInfo(ABC, Generic[_T]):
    @classmethod
    @abstractmethod
    def shape(cls: Self, array: _T) -> Tuple[int, ...]:
        raise NotImplementedError

    @classmethod
    @abstractmethod
    def size(cls: Self, array: _T) -> int:
        raise NotImplementedError

    @classmethod
    @abstractmethod
    def nbytes(cls: Self, array: _T) -> int:
        raise NotImplementedError

    @classmethod
    @abstractmethod
    def itemsize(cls: Self, array: _T) -> int:
        raise NotImplementedError

    @classmethod
    @abstractmethod
    def dtype(cls: Self, array: _T) -> dtype:
        raise NotImplementedError

    @classmethod
    @abstractmethod
    def count_nonzero(cls: Self, array: _T) -> int:
        raise NotImplementedError

    @classmethod
    def as_tuple(
        cls, array: _T
    ) -> Tuple[Tuple[int, ...], int, int, int, dtype, int]:
        return (
            cls.shape(array),
            cls.size(array),
            cls.nbytes(array),
            cls.itemsize(array),
            cls.dtype(array),
            cls.count_nonzero(array),
        )

    @staticmethod
    def header() -> Tuple[str, ...]:
        return (
            "shape",
            "size",
            "nbytes",
            "itemsize",
            "dtype",
            "count_nonzero",
        )


def timert(stmt: str, setup_func: Callable[..., Any], *args):
    setup_name = setup_func.__name__
    func_name = stmt.__name__
    timer = Timer(
        f"{func_name}(args)",
        f"from __main__ import {setup_name}, {func_name}; args = {setup_name}()",
    )
    timings = timer.repeat(repeat=10, number=10)
    return timings


def csv_writer(
    filename: str,
    # header: Iterable[Any],
    data: Iterable[dict[str:Any]],
    delimiter: str = "\t",
    quotechar: str = '"',
    quoting: int = csv.QUOTE_MINIMAL,
) -> None:
    timestr = datetime.now().strftime("%Y-%m-%d_%H-%M-%S")
    if delimiter == "\t":
<<<<<<< HEAD
        extension = "tsv"
    elif delimiter == ",":
        extension = "csv"
    else:
        extension = "txt"
=======
        extension = ".tsv"
    elif delimiter == ",":
        extension = ".csv"
    else:
        extension = ".txt"
>>>>>>> c3c763ce
    output_name = f"{filename}_{timestr}.{extension}"
    with open(output_name, "w", encoding="UTF-8", newline="") as file:
        writer = csv.DictWriter(
            file,
            fieldnames=data[0].keys(),
            delimiter=delimiter,
            quotechar=quotechar,
            quoting=quoting,
        )
        writer.writeheader()
        writer.writerows(data)<|MERGE_RESOLUTION|>--- conflicted
+++ resolved
@@ -2,12 +2,8 @@
 import sys
 from abc import ABC, abstractmethod
 from datetime import datetime
-<<<<<<< HEAD
 from timeit import Timer
-from typing import Any, Callable, Generic, Iterable, TypeVar
-=======
-from typing import Any, Generic, Iterable, Tuple, TypeVar
->>>>>>> c3c763ce
+from typing import Any, Callable, Generic, Iterable, Tuple, TypeVar
 
 from numpy import dtype
 
@@ -96,19 +92,11 @@
 ) -> None:
     timestr = datetime.now().strftime("%Y-%m-%d_%H-%M-%S")
     if delimiter == "\t":
-<<<<<<< HEAD
         extension = "tsv"
     elif delimiter == ",":
         extension = "csv"
     else:
         extension = "txt"
-=======
-        extension = ".tsv"
-    elif delimiter == ",":
-        extension = ".csv"
-    else:
-        extension = ".txt"
->>>>>>> c3c763ce
     output_name = f"{filename}_{timestr}.{extension}"
     with open(output_name, "w", encoding="UTF-8", newline="") as file:
         writer = csv.DictWriter(
